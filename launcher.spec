# -*- mode: python -*-

# Needed for generating the build number
import site
site.addsitedir(os.path.join(os.getcwd(), 'src', 'utils'))
site.addsitedir(os.path.join(os.getcwd(), 'src'))

import launcher_config
import os
import primitive_git

from kivy.deps import sdl2, glew

# Create the build number
primitive_git.save_git_sha1_to_file('.', primitive_git.build_sha1_file)
config_dir = 'resources/{}'.format(launcher_config.config_select.config_dir)

<<<<<<< HEAD
hiddenimports=['concurrent', 'concurrent.futures']
hiddenimports.append('importlib')  # Kivy 1.9.2
hiddenimports.append('_cffi_backend')  # Paramiko (cryptography)

a = Analysis(['src/launcher.py'],
             pathex=[''],
             hiddenimports=hiddenimports,
             **get_hooks())
=======
a = Analysis(['src/launcher.py'])
>>>>>>> 194d6181

# Add the build number
a.datas += [(primitive_git.build_sha1_file, primitive_git.build_sha1_file, 'DATA')]

pyz = PYZ(a.pure)
exe = EXE(pyz,
          Tree('./src', prefix='src', excludes=['*.pyc']),
          Tree(config_dir, prefix='resources'),  # resources/<name> directory contents
          a.scripts,
          a.binaries,
          a.zipfiles,
          a.datas,
          name='{}.exe'.format(launcher_config.executable_name),
          *[Tree(p) for p in (sdl2.dep_bins + glew.dep_bins)],
          debug=False,
          strip=None,
          upx=True,
          icon=os.path.join(config_dir, launcher_config.icon),
          console=False )<|MERGE_RESOLUTION|>--- conflicted
+++ resolved
@@ -15,18 +15,12 @@
 primitive_git.save_git_sha1_to_file('.', primitive_git.build_sha1_file)
 config_dir = 'resources/{}'.format(launcher_config.config_select.config_dir)
 
-<<<<<<< HEAD
-hiddenimports=['concurrent', 'concurrent.futures']
+hiddenimports=[]
 hiddenimports.append('importlib')  # Kivy 1.9.2
 hiddenimports.append('_cffi_backend')  # Paramiko (cryptography)
 
 a = Analysis(['src/launcher.py'],
-             pathex=[''],
-             hiddenimports=hiddenimports,
-             **get_hooks())
-=======
-a = Analysis(['src/launcher.py'])
->>>>>>> 194d6181
+             hiddenimports=hiddenimports)
 
 # Add the build number
 a.datas += [(primitive_git.build_sha1_file, primitive_git.build_sha1_file, 'DATA')]
