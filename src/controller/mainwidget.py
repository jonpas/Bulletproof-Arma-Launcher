--- conflicted
+++ resolved
@@ -32,34 +32,21 @@
 
         self.view.ids.status_label.text = 'Downloading...'
 
-<<<<<<< HEAD
-        """mod = Mod(
-            name='@kivybattle',
-            clientlocation=os.getcwd(),
-            downloadurl='http://kivy.org/downloads/1.8.0/Kivy-1.8.0-py2.7-win32.zip')"""
-
-        mod = Mod(
-            name='@debussybattle',
-            clientlocation=os.getcwd(),
-            downloadurl='test.torrent')
-
-        self.view.ids.status_label.text = 'Downloading mod ' + mod.name + ' ...'
-
-        s = TorrentSyncer()
-        future, q = s.sync(mod)
-        future.add_done_callback(self.on_download_finish)
-=======
         mod = Mod(
             name='@CBA_A3',
             clientlocation=os.getcwd(),
             synctype='http',
             downloadurl='http://dev.withsix.com/attachments/download/22231/CBA_A3_RC4.7z');
+		"""mod = Mod(
+            name='@debussybattle',
+            clientlocation=os.getcwd(),
+			synctype='torrent',
+            downloadurl='test.torrent')"""
 
         self.view.ids.status_label.text = 'Downloading mod ' + mod.name + ' ...'
 
         self.mod_manager._sync_single_mod(mod)
 
->>>>>>> 43eb36cb
         Clock.schedule_interval(self.on_progress, 0.5)
 
     def on_download_finish(self):
