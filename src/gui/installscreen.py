# Tactical Battlefield Installer/Updater/Launcher
# Copyright (C) 2015 TacBF Installer Team.
#
# This program is free software: you can redistribute it and/or modify
# it under the terms of the GNU General Public License version 3 as
# published by the Free Software Foundation.
#
# This program is distributed in the hope that it will be useful,
# but WITHOUT ANY WARRANTY; without even the implied warranty of
# MERCHANTABILITY or FITNESS FOR A PARTICULAR PURPOSE.  See the
# GNU General Public License for more details.

from __future__ import unicode_literals

from multiprocessing import Queue

import os

import kivy
import kivy.app  # To keep PyDev from complaining
import textwrap
from third_party.arma import Arma, ArmaNotInstalled, SteamNotInstalled
<<<<<<< HEAD
from autoupdater import autoupdater
from gui.messagebox import MessageBox
=======
from view.messagebox import MessageBox
>>>>>>> 6a0f104f

from kivy.clock import Clock
from kivy.uix.widget import Widget
from kivy.uix.screenmanager import ScreenManager, Screen
from kivy.uix.image import Image
from kivy.logger import Logger

from sync.modmanager import ModManager
from third_party import teamspeak
from utils.data.jsonstore import JsonStore
from utils.primitive_git import get_git_sha1_auto
from view.errorpopup import ErrorPopup, DEFAULT_ERROR_MESSAGE


class InstallScreen(Screen):
    """
    View Class
    """
    def __init__(self, **kwargs):
        super(InstallScreen, self).__init__(**kwargs)
        self.controller = Controller(self)


class Controller(object):
    def __init__(self, widget):
        super(Controller, self).__init__()

        application = kivy.app.App.get_running_app()

        self.view = widget
        self.mod_manager = ModManager()
        self.loading_gif = None
        self.mods = None
        self.arma_executable_object = None
        self.para = None

        # TODO: Maybe transform this into a state
        self.install_button_disabled = False

        # Don't run logic if required third party programs are not installed
        if self.check_requirements(verbose=False):
            # download mod description
            self.para = self.mod_manager.download_mod_description()
            self.para.then(self.on_download_mod_description_resolve,
                           self.on_download_mod_description_reject,
                           self.on_download_mod_description_progress)

            Clock.schedule_interval(self.check_install_button, 0)
            Clock.schedule_interval(self.try_reenable_play_button, 1)

        else:
            # This will call check_requirements(dt) which is not really what we
            # want but it is good enough ;)
            Clock.schedule_interval(self.check_requirements, 1)

        Clock.schedule_once(self.update_footer_label, 0)

        # bind to application stop event
        application.bind(on_stop=self.on_application_stop)

    def try_reenable_play_button(self, dt):
        """This function first checks if a game process had been run. Then it checks
        if that process did terminate. If it did, the play button is reenabled
        """
        if self.arma_executable_object is None:
            return

        # TODO: Since we started to launch the game via steam.exe (as opposed to arma3battleye.exe)
        # the check below would only check if Steam has terminated on the first run (of steam)
        # On all subsequent runs steam terminates almost instantaneously (as an instance is already running.
        # Should probably check running processes for "arma3.exe" or something.
        # returncode = self.arma_executable_object.poll()
        # if returncode is None:  # The game has not terminated yet
        #     return

        # Logger.error('Arma has terminated with code: {}'.format(returncode))
        # Allow the game to be run once again.
        self.view.ids.install_button.disabled = False
        self.arma_executable_object = None

    def update_footer_label(self, dt):
        git_sha1 = get_git_sha1_auto()
        version = 'Alpha 6'
        footer_text = '{}\nBuild: {}'.format(version,
                                             git_sha1[:7] if git_sha1 else 'N/A')
        self.view.ids.footer_label.text = footer_text

    def check_install_button(self, dt):
        if 'install_button' in self.view.ids:
            self.on_install_button_ready()
            return False

    def try_enable_play_button(self):
        self.view.ids.install_button.disabled = True

        if self.launcher:
            launcher_executable = os.path.join(self.launcher.clientlocation, self.launcher.foldername, 'tblauncher.exe')
            same_files = autoupdater.compare_if_same_files(launcher_executable)

            if not self.launcher.up_to_date or not same_files:
                # switch to play button and a different handler
                self.view.ids.install_button.text = 'Self-upgrade'
                self.view.ids.install_button.bind(on_release=self.on_self_upgrade_button_release)
                self.view.ids.install_button.disabled = False  # Note: 'install_button' is the name. The actual action may not be 'install'.
                self.install_button_disabled = True
                return

        if not self.check_requirements(verbose=False):
            return

        if not self.mods:
            return

        for mod in self.mods:
            if not mod.up_to_date:
                return

        # switch to play button and a different handler
        self.view.ids.install_button.text = 'Play!'
        self.view.ids.install_button.bind(on_release=self.on_play_button_release)
        self.view.ids.install_button.disabled = False  # Note: 'install_button' is the name. The actual action may not be 'install'.
        self.install_button_disabled = True

    def check_requirements(self, verbose=True):
        """Check if all the required third party programs are installed in the system.
        Return True if the check passed.
        If verbose == true, show a message box in case of a failed check.
        """

        # TODO: move me to a better place
        try:
            teamspeak.check_installed()
        except teamspeak.TeamspeakNotInstalled:
            if verbose:
                message = textwrap.dedent('''
                    Teamspeak does not seem to be installed.
                    Having Teamspeak is required in order to play Tactical Battlefield.

                    [ref=https://www.teamspeak.com/downloads][color=3572b0]Get Teamspeak here.[/color][/ref]

                    Install Teamspeak and restart the launcher.
                    ''')
                box = MessageBox(message, title='Teamspeak required!', markup=True)
                box.chain_open()

            return False

        try:
            Arma.get_installation_path()
        except ArmaNotInstalled:
            if verbose:
                message = textwrap.dedent('''
                    Arma 3 does not seem to be installed.

                    Having Arma 3 is required in order to play Tactical Battlefield.
                    ''')
                box = MessageBox(message, title='Arma 3 required!', markup=True)
                box.chain_open()

            return False

        try:
            Arma.get_steam_exe_path()
        except SteamNotInstalled:
            if verbose:
                message = textwrap.dedent('''
                    Steam does not seem to be installed.
                    Having Steam is required in order to play Tactical Battlefield.

                    [ref=http://store.steampowered.com/about/][color=3572b0]Get Steam here.[/color][/ref]

                    Install Steam and restart the launcher.
                    ''')
                box = MessageBox(message, title='Steam required!', markup=True)
                box.chain_open()

            return False

        return True

    def on_install_button_ready(self):
        self.view.ids.install_button.text = 'Checking'
        self.view.ids.install_button.enable_progress_animation()

    def on_install_button_release(self, btn):
        # do nothing if sync was already resolved
        # this is a workaround because event is not unbindable, see
        # https://github.com/kivy/kivy/issues/903
        if self.install_button_disabled:
            return

        self.view.ids.install_button.disabled = True
        self.para = self.mod_manager.sync_all()
        self.para.then(self.on_sync_resolve, self.on_sync_reject, self.on_sync_progress)
        self.view.ids.install_button.enable_progress_animation()

<<<<<<< HEAD
    def on_self_upgrade_button_release(self, btn):
        self.view.ids.install_button.disabled = True
        self.para = self.mod_manager.sync_launcher()
        self.para.then(self.on_self_upgrade_resolve, self.on_sync_reject, self.on_sync_progress)
        self.view.ids.install_button.enable_progress_animation()

    def on_self_upgrade_resolve(self, data):
        # Should terminate all working paras here.

        print str(self.launcher)
        executable = os.path.join(self.launcher.clientlocation, self.launcher.foldername, 'tblauncher.exe')
        autoupdater.request_my_update(executable)
        kivy.app.App.get_running_app().stop()
=======
    # Download_mod_description callbacks #######################################

    def on_download_mod_description_progress(self, progress, speed):
        self.view.ids.status_image.show()
        self.view.ids.status_label.text = progress['msg']

    def on_download_mod_description_resolve(self, progress):
        mod_description_data = progress['data']

        # Save mod_description_data to cache
        # FIXME: Why does this have to be so complicated? What is JsonStore
        # and why should I care? I should just have to do settings.set_sth() and
        # settings.save() and be done with it!
        settings = kivy.app.App.get_running_app().settings
        store = JsonStore(settings.config_path)
        settings.set_mod_data_cache(mod_description_data)
        store.save(settings.launcher_config)

        # Continue with processing mod_description data
        self.para = self.mod_manager.prepare_and_check(mod_description_data)
        self.para.then(self.on_checkmods_resolve,
                       self.on_checkmods_reject,
                       self.on_checkmods_progress)

    def on_download_mod_description_reject(self, data):
        # TODO: Move boilerplate code to a function
        # Boilerplate begin
        message = data.get('msg', DEFAULT_ERROR_MESSAGE)
        details = data.get('details', None)
        last_line = details if details else message
        last_line = last_line.rstrip().split('\n')[-1]

        # self.view.ids.install_button.disabled = False
        self.view.ids.status_image.set_image('attention')
        self.view.ids.status_label.text = last_line
        self.view.ids.install_button.disable_progress_animation()

        self.try_enable_play_button()
        # Boilerplate end

        # Ugly hack until we have an auto-updater
        if 'launcher is out of date' in message:
            message = textwrap.dedent('''
                This launcher is out of date!
                You won\'t be able do download mods until you update to the latest version!

                Get it here:

                [ref=https://bitbucket.org/tacbf_launcher/tacbf_launcher/downloads/tblauncher.exe][color=3572b0]https://bitbucket.org/tacbf_launcher/tacbf_launcher/downloads/tblauncher.exe[/color][/ref]
                ''')
            MessageBox(message, title='Get the new version of the launcher!', markup=True).chain_open()
            return

        # Carry on with the execution! :)
        # Read data from cache and continue if successful
        settings = kivy.app.App.get_running_app().settings
        mod_data = settings.get_mod_data_cache()

        ErrorPopup(details=details, message=message).chain_open()

        if mod_data:
            ErrorPopup(message=textwrap.dedent('''
            The launcher could not download mod requirements from the server.

            Using cached data from the last time the launcher has been used.
            ''')).chain_open()

            self.para = self.mod_manager.prepare_and_check(mod_data)
            self.para.then(self.on_checkmods_resolve,
                           self.on_checkmods_reject,
                           self.on_checkmods_progress)

    # Checkmods callbacks ######################################################
>>>>>>> 6a0f104f

    def on_checkmods_progress(self, progress, speed):
        self.view.ids.status_image.show()
        self.view.ids.status_label.text = progress['msg']

    def on_checkmods_resolve(self, progress):
        Logger.debug('InstallScreen: checking mods finished')
        self.view.ids.status_image.hide()
        self.view.ids.status_label.text = progress['msg']
        self.view.ids.install_button.disable_progress_animation()
        self.view.ids.install_button.text = 'Install'

        self.launcher = progress['launcher']

        Logger.debug('InstallScreen: got mods:')
        for mod in progress['mods']:
            Logger.info('InstallScreen: {}'.format(mod))

        self.mods = progress['mods']
        self.try_enable_play_button()

        self.view.ids.install_button.disabled = False

    def on_checkmods_reject(self, data):
        message = data.get('msg', DEFAULT_ERROR_MESSAGE)
        details = data.get('details', None)
        last_line = details if details else message
        last_line = last_line.rstrip().split('\n')[-1]

        # self.view.ids.install_button.disabled = False
        self.view.ids.status_image.hide()
        self.view.ids.status_label.text = last_line
        self.view.ids.install_button.disable_progress_animation()

        self.try_enable_play_button()

        ErrorPopup(details=details, message=message).chain_open()

    # Sync callbacks ###########################################################

    def on_sync_progress(self, progress, percentage):
        Logger.debug('InstallScreen: syncing in progress')
        self.view.ids.install_button.disabled = True
        self.view.ids.status_image.show()
        self.view.ids.status_label.text = progress['msg']
        self.view.ids.progress_bar.value = percentage * 100

        message_box = progress.get('message_box')
        if message_box:
            message_box_instance = MessageBox(text=message_box['text'],
                                              title=message_box['title'],
                                              markup=message_box['markup'])
            message_box_instance.chain_open()

    def on_sync_resolve(self, progress):
        Logger.info('InstallScreen: syncing finished')
        self.view.ids.install_button.disabled = False
        self.view.ids.status_image.hide()
        self.view.ids.status_label.text = progress['msg']
        self.view.ids.install_button.disable_progress_animation()

        self.try_enable_play_button()

    def on_sync_reject(self, data):
        Logger.info('InstallScreen: syncing failed')

        message = data.get('msg', DEFAULT_ERROR_MESSAGE)
        details = data.get('details', None)
        last_line = details if details else message
        last_line = last_line.rstrip().split('\n')[-1]

        self.view.ids.install_button.disabled = False
        self.view.ids.status_image.hide()
        self.view.ids.status_label.text = last_line
        self.view.ids.install_button.disable_progress_animation()

        self.try_enable_play_button()

        ErrorPopup(details=details, message=message).chain_open()

    ############################################################################

    def on_play_button_release(self, btn):
        Logger.info('InstallScreen: User hit play')

        # TODO: Move all this logic somewhere else
        settings = kivy.app.App.get_running_app().settings
        mod_dir = settings.get_launcher_moddir()  # Why from there? This should be in mod.clientlocation but it isn't!

        mods_paths = []
        for mod in self.mods:
            mod_full_path = os.path.join(mod_dir, mod.foldername)
            mods_paths.append(mod_full_path)

        try:
            custom_args = []  # TODO: Make this user selectable
            self.arma_executable_object = Arma.run_game(mod_list=mods_paths, custom_args=custom_args)

        except ArmaNotInstalled:
            text = "Arma 3 does not seem to be installed."
            no_arma_info = MessageBox(text, title='Arma not installed!')
            no_arma_info.chain_open()

        except SteamNotInstalled:
            text = "Steam does not seem to be installed."
            no_steam_info = MessageBox(text, title='Steam not installed!')
            no_steam_info.chain_open()

        except OSError as ex:
            text = "Error while launching Arma 3: {}.".format(ex.strerror)
            error_info = MessageBox(text, title='Error while launching Arma 3!')
            error_info.chain_open()

        self.view.ids.install_button.disabled = True

    def on_application_stop(self, something):
        Logger.info('InstallScreen: Application Stop, Trying to close child process')

        if self.para and self.para.is_open():
            self.para.request_termination()
            Logger.info("sending termination to para action {}".format(self.para.action_name))
        else:
            Logger.info("No open para. App can just close")<|MERGE_RESOLUTION|>--- conflicted
+++ resolved
@@ -20,12 +20,8 @@
 import kivy.app  # To keep PyDev from complaining
 import textwrap
 from third_party.arma import Arma, ArmaNotInstalled, SteamNotInstalled
-<<<<<<< HEAD
 from autoupdater import autoupdater
-from gui.messagebox import MessageBox
-=======
 from view.messagebox import MessageBox
->>>>>>> 6a0f104f
 
 from kivy.clock import Clock
 from kivy.uix.widget import Widget
@@ -222,7 +218,6 @@
         self.para.then(self.on_sync_resolve, self.on_sync_reject, self.on_sync_progress)
         self.view.ids.install_button.enable_progress_animation()
 
-<<<<<<< HEAD
     def on_self_upgrade_button_release(self, btn):
         self.view.ids.install_button.disabled = True
         self.para = self.mod_manager.sync_launcher()
@@ -236,7 +231,7 @@
         executable = os.path.join(self.launcher.clientlocation, self.launcher.foldername, 'tblauncher.exe')
         autoupdater.request_my_update(executable)
         kivy.app.App.get_running_app().stop()
-=======
+
     # Download_mod_description callbacks #######################################
 
     def on_download_mod_description_progress(self, progress, speed):
@@ -310,7 +305,6 @@
                            self.on_checkmods_progress)
 
     # Checkmods callbacks ######################################################
->>>>>>> 6a0f104f
 
     def on_checkmods_progress(self, progress, speed):
         self.view.ids.status_image.show()
