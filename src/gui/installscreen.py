--- conflicted
+++ resolved
@@ -16,14 +16,11 @@
 
 import kivy
 import kivy.app  # To keep PyDev from complaining
+import os
 import textwrap
-<<<<<<< HEAD
-from third_party.arma import Arma, ArmaNotInstalled, SteamNotInstalled
+import third_party.helpers
+
 from autoupdater import autoupdater
-=======
-import third_party.helpers
->>>>>>> f2610ed0
-from view.messagebox import MessageBox
 
 from kivy.clock import Clock
 from kivy.uix.widget import Widget
@@ -34,6 +31,7 @@
 from sync.modmanager import ModManager
 from utils.primitive_git import get_git_sha1_auto
 from view.errorpopup import ErrorPopup, DEFAULT_ERROR_MESSAGE
+from view.messagebox import MessageBox
 
 
 class InstallScreen(Screen):
@@ -59,9 +57,8 @@
         self.arma_executable_object = None
         self.para = None
         self.syncing_failed = False
-
-        # TODO: Maybe transform this into a state
-        self.install_button_disabled = False
+        self.action_button_action = 'install'  # TODO: create an enum
+        self.launcher = None
 
         # Don't run logic if required third party programs are not installed
         if third_party.helpers.check_requirements(verbose=False):
@@ -138,24 +135,19 @@
     def try_enable_play_button(self):
         self.view.ids.action_button.disabled = True
 
-<<<<<<< HEAD
         if self.launcher:
             launcher_executable = os.path.join(self.launcher.clientlocation, self.launcher.foldername, 'tblauncher.exe')
             same_files = autoupdater.compare_if_same_files(launcher_executable)
 
             if not self.launcher.up_to_date or not same_files:
                 # switch to play button and a different handler
-                self.view.ids.install_button.text = 'Self-upgrade'
-                self.view.ids.install_button.bind(on_release=self.on_self_upgrade_button_release)
-                self.view.ids.install_button.disabled = False  # Note: 'install_button' is the name. The actual action may not be 'install'.
-                self.install_button_disabled = True
+                self.view.ids.action_button.text = 'Self-upgrade'
+                self.action_button_action = 'self-upgrade'
+                self.view.ids.action_button.disabled = False  # Note: 'install_button' is the name. The actual action may not be 'install'.
                 return
 
-        if not self.check_requirements(verbose=False):
-=======
         # TODO: Perform this check once, at the start of the launcher
         if not third_party.helpers.check_requirements(verbose=False):
->>>>>>> f2610ed0
             return
 
         if not self.mods:
@@ -166,15 +158,8 @@
                 return
 
         # switch to play button and a different handler
-<<<<<<< HEAD
-        self.view.ids.install_button.text = 'Play!'
-        self.view.ids.install_button.bind(on_release=self.on_play_button_release)
-        self.view.ids.install_button.disabled = False  # Note: 'install_button' is the name. The actual action may not be 'install'.
-        self.install_button_disabled = True
-=======
         self.view.ids.action_button.text = 'Play!'
-        self.play_button_shown = True
->>>>>>> f2610ed0
+        self.action_button_action = 'play'
 
         if not third_party.helpers.arma_may_be_running(newly_launched=False):
             self.view.ids.action_button.disabled = False
@@ -187,15 +172,13 @@
         # do nothing if sync was already resolved
         # this is a workaround because event is not unbindable, see
         # https://github.com/kivy/kivy/issues/903
-<<<<<<< HEAD
-        if self.install_button_disabled:
-            return
-=======
-        if self.play_button_shown:
+        if self.action_button_action == 'play':
             return self.on_play_button_release(btn)
-
+        elif self.action_button_action == 'self-upgrade':
+            return self.on_self_upgrade_button_release(btn)
+
+        # Else install everything
         self.start_syncing(seed=False)
->>>>>>> f2610ed0
 
     def start_syncing(self, seed=False):
         # Enable clicking on "play" button if we're just seeding
