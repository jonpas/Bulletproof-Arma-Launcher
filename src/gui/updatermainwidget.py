--- conflicted
+++ resolved
@@ -13,6 +13,7 @@
 from __future__ import unicode_literals
 
 import kivy
+import kivy.app  # To keep PyDev from complaining
 import os
 import textwrap
 import time
@@ -21,14 +22,13 @@
 from kivy.logger import Logger
 from kivy.uix.widget import Widget
 
-<<<<<<< HEAD
 from autoupdater import autoupdater
 from utils import paths
 
+
 class UpdateException(Exception):
     pass
-=======
->>>>>>> 6a0f104f
+
 
 class UpdaterMainWidget(Widget):
     def __init__(self, **kwargs):
@@ -47,7 +47,7 @@
 
         self.app_settings = kivy.app.App.get_running_app().settings
         self.program_to_update = self.app_settings.get('update')
-        #if self.program_to_update:
+        # if self.program_to_update:
         #    self.program_to_update = os.path.realpath(self.program_to_update)
 
         Clock.schedule_interval(self.check_button_availability, 0.1)
