# Tactical Battlefield Installer/Updater/Launcher
# Copyright (C) 2015 TacBF Installer Team.
#
# This program is free software: you can redistribute it and/or modify
# it under the terms of the GNU General Public License version 3 as
# published by the Free Software Foundation.
#
# This program is distributed in the hope that it will be useful,
# but WITHOUT ANY WARRANTY; without even the implied warranty of
# MERCHANTABILITY or FITNESS FOR A PARTICULAR PURPOSE.  See the
# GNU General Public License for more details.

<<<<<<< HEAD
import kivy
import os
import textwrap
import time

from kivy.clock import Clock
from kivy.logger import Logger
=======
from __future__ import unicode_literals
>>>>>>> 102ba71a
from kivy.uix.widget import Widget

from autoupdater import autoupdater
from utils import paths

class UpdateException(Exception):
    pass

class UpdaterMainWidget(Widget):
    def __init__(self, **kwargs):
        super(UpdaterMainWidget, self).__init__(**kwargs)
        self.controller = Controller(self)

class Controller(object):
    """docstring for UpdaterMainWidgetController"""
    install_timeout = 10

    def __init__(self, view):
        super(Controller, self).__init__()
        self.view = view
        Logger.info('init UpdaterMainWidgetController')

        self.app_settings = kivy.app.App.get_running_app().settings
        self.program_to_update = self.app_settings.get('update')
        #if self.program_to_update:
        #    self.program_to_update = os.path.realpath(self.program_to_update)

        Clock.schedule_interval(self.check_button_availability, 0.1)

    def set_status_string(self, status_string, error=True):
        wrapped_string = '\n'.join(textwrap.wrap(status_string.capitalize(), 55))
        self.view.ids.status_label.text = wrapped_string
        if error:
            Logger.error('Autoupdater: {}'.format(wrapped_string))
        else:
            Logger.info('Autoupdater: {}'.format(wrapped_string))

    def on_abort_button_release(self, button):
        Logger.info('aborting ' + str(self.view.ids))
        self.view.ids.status_label.text = 'Aborting ...'

        kivy.app.App.get_running_app().stop()

    def check_button_availability(self, dt):
        if 'abort_button' in self.view.ids:
            Clock.schedule_once(self.on_button_available, 0)
            return False

    def on_button_available(self, dt):
        self.set_status_string('Starting update process...', error=False)
        self.start_install_time = time.time()

        Clock.schedule_interval(self.try_install_update, 1)

    def try_install_update(self, dt):
        # Put everything into a big try-except block so that exceptions can be shown in a MessageBox
        # due to window size restrictions.
        try:
            # Check for timeout
            time_now = time.time()

            if time_now > self.start_install_time + self.install_timeout:
                raise UpdateException('Updater timed out.')

            # The file to update has to exist and be a file
            if self.program_to_update is None:
                raise UpdateException('No file to update!')

            if not os.path.isfile(self.program_to_update):
                raise UpdateException('File {} does not exist!'.format(self.program_to_update))

            result = autoupdater.try_perform_substitution(self.program_to_update)
            if result:
                self.set_status_string('File copied successfully, running the new version now...', error=False)
                autoupdater.run_updated(self.program_to_update)

                kivy.app.App.get_running_app().stop()

        except UpdateException as ex:
            self.set_status_string(ex.message)
            return False  # Prevent the function from being called ever again

        except Exception as ex:
            from utils import critical_messagebox
            import traceback

            self.set_status_string(ex.message)
            exception_string = traceback.format_exc()
            critical_messagebox.MessageBox(exception_string, 'Error')

            return False  # Prevent the function from being called ever again<|MERGE_RESOLUTION|>--- conflicted
+++ resolved
@@ -10,7 +10,8 @@
 # MERCHANTABILITY or FITNESS FOR A PARTICULAR PURPOSE.  See the
 # GNU General Public License for more details.
 
-<<<<<<< HEAD
+from __future__ import unicode_literals
+
 import kivy
 import os
 import textwrap
@@ -18,9 +19,6 @@
 
 from kivy.clock import Clock
 from kivy.logger import Logger
-=======
-from __future__ import unicode_literals
->>>>>>> 102ba71a
 from kivy.uix.widget import Widget
 
 from autoupdater import autoupdater
