# -*- coding: utf-8 -*-
# Tactical Battlefield Installer/Updater/Launcher
# Copyright (C) 2015 TacBF Installer Team.
#
# This program is free software: you can redistribute it and/or modify
# it under the terms of the GNU General Public License version 3 as
# published by the Free Software Foundation.
#
# This program is distributed in the hope that it will be useful,
# but WITHOUT ANY WARRANTY; without even the implied warranty of
# MERCHANTABILITY or FITNESS FOR A PARTICULAR PURPOSE.  See the
# GNU General Public License for more details.

from __future__ import unicode_literals
from utils.paths import fix_unicode_paths
fix_unicode_paths()

# Mega catch-all. This is ugly but probably the only way to show users a message
# in any possible case something fails at any possible place.
try:

    # Enforce all requirements so that the program doesn't crash in the middle of execution.
    if __name__ == '__main__':
        from utils.requirements import check_libraries_requirements
        check_libraries_requirements()

    # Import multiprocessing and enable freeze_support which is needed on windows
    import multiprocessing
    multiprocessing.freeze_support()

    # Import kivy as soon as possible to let it eat all the kivy args from sys.argv
    import kivy

    #
    # we have to protect the instantiation of the kivy app, cause
    # of the use of multiprocessing. If you spawn a new thread or process
    # it loads this file again. So there is the need of the __main__ guard.
    #
    if __name__ == "__main__":
        import sys

        # initialize settings class
        from utils.settings import Settings
        settings = Settings(sys.argv[1:])

        # HACK: clear sys.argv for kivy. Keep only the first element
        # sys.argv = sys.argv[0:1]

        # configure kivy
        from kivy import resources
        from kivy.config import Config
<<<<<<< HEAD
        from utils.paths import get_resources_path
        from utils.devmode import devmode

        default_log_level = devmode.get_log_level('info')
=======
        from utils.paths import get_resources_path, get_source_path

        resources.resource_add_path(get_source_path())
>>>>>>> 5a218c78

        Config.set('kivy', 'window_icon', get_resources_path('icons/tb.ico'))
        Config.set('kivy', 'log_level', default_log_level)
        Config.set('input', 'mouse', 'mouse,disable_multitouch')

        if not settings.get('update'):
            Config.set('graphics', 'resizable', 0)
            Config.set('graphics', 'width', 1000)
            Config.set('graphics', 'height', 666)
            Config.set('graphics', 'borderless', 0)
        else:
            Config.set('graphics', 'resizable', 0)
            Config.set('graphics', 'width', 400)
            Config.set('graphics', 'height', 150)
            Config.set('graphics', 'borderless', 1)

        #
        # other imports
        #
        from kivy.app import App
        from kivy.uix.label import Label
        from kivy.uix.widget import Widget
        from kivy.uix.boxlayout import BoxLayout
        from kivy.uix.button import Button
        from kivy.uix.stacklayout import StackLayout
        from kivy.graphics import Line, Color
        from kivy.properties import NumericProperty, ObjectProperty, BooleanProperty, StringProperty
        from kivy.core.window import Window
        from kivy.clock import Clock
        from kivy.logger import Logger
        from kivy.uix.screenmanager import ScreenManager, Screen
        from kivy.core.text import LabelBase
        from kivy.base import ExceptionManager

        from utils.app import BaseApp
        from view.numberinput import NumberInput
        from view.hoverbutton import HoverButton
        from view.statusimage import StatusImage
        from view.errorpopup import error_popup_decorator
        from view.errorpopup import PopupHandler

        from gui.mainwidget import MainWidget
        from gui.updatermainwidget import UpdaterMainWidget
        from gui.installscreen import InstallScreen
        from gui.prefscreen import PrefScreen

        import logging

        if settings.get('use_exception_popup') == True:
            ExceptionManager.add_handler(PopupHandler())

        class MainScreenManager(ScreenManager):
            pass

        class LauncherApp(BaseApp):
            """Main class for the normal app"""

            title = 'Tactical Battlefield'.encode('utf-8')

            def __init__(self, settings):
                super(LauncherApp, self).__init__()
                self.settings = settings

            def build(self):
                logger = logging.getLogger('concurrent.futures')
                logger.addHandler(logging.StreamHandler())
                return MainWidget()

        class SelfUpdaterApp(BaseApp):
            """app which starts the self updater"""

            title = 'Tactical Battlefield updater'.encode('utf-8')

            def __init__(self, settings):
                super(SelfUpdaterApp, self).__init__()
                self.settings = settings

            def build(self):
                logger = logging.getLogger('concurrent.futures')
                logger.addHandler(logging.StreamHandler())
                return UpdaterMainWidget()

        if __name__ == '__main__':
            launcher_app = None

            if settings.get('update'):
                print 'launching self updater'
                launcher_app = SelfUpdaterApp(settings).run()

            else:
                launcher_app = LauncherApp(settings)
                launcher_app.run = error_popup_decorator(launcher_app.run)
                launcher_app.run()

except Exception:
    # Mega catch-all requirements
    # Try to catch all possible problems
    import sys
    exc_info = sys.exc_info()

    from utils.critical_messagebox import MessageBox

    CRITICAL_POPUP_TITLE = """An error occurred. Copy it with Ctrl+C and submit a bug"""
    try:
        from utils.primitive_git import get_git_sha1_auto
        build = get_git_sha1_auto()

    except:
        build = 'N/A (exception occurred)\nBuild exception reason:\n{}'.format(
            repr(sys.exc_info()[1])
        )

    try:
        from utils.testtools_compat import _format_exc_info
        stacktrace = "".join(_format_exc_info(*exc_info))

    except:
        try:
            import traceback
            last_chance_traceback = "\n".join(traceback.format_tb(exc_info[2]))

        except:
            last_chance_traceback = "Traceback parsing failed. Reason:\n{}\n\nLast chance parsing:\n{}".format(
                repr(sys.exc_info()[1]), repr(exc_info[1])
            )

        stacktrace = "Could not parse stacktrace. Emergency parsing:\n{}\nException while parsing stacktrace:\n{}".format(
            last_chance_traceback, repr(sys.exc_info()[1])
        )

    msg = 'Build: {}\n\n{}'.format(build, stacktrace)
    MessageBox(msg, CRITICAL_POPUP_TITLE)<|MERGE_RESOLUTION|>--- conflicted
+++ resolved
@@ -49,16 +49,12 @@
         # configure kivy
         from kivy import resources
         from kivy.config import Config
-<<<<<<< HEAD
-        from utils.paths import get_resources_path
+        from utils.paths import get_resources_path, get_source_path
         from utils.devmode import devmode
 
         default_log_level = devmode.get_log_level('info')
-=======
-        from utils.paths import get_resources_path, get_source_path
 
         resources.resource_add_path(get_source_path())
->>>>>>> 5a218c78
 
         Config.set('kivy', 'window_icon', get_resources_path('icons/tb.ico'))
         Config.set('kivy', 'log_level', default_log_level)
