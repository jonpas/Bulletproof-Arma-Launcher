--- conflicted
+++ resolved
@@ -1,5 +1 @@
-<<<<<<< HEAD
-version = u'1.14.0_theseus-0.1.0'
-=======
-version = u'1.15.0'
->>>>>>> f68f3bba
+version = u'1.15.0_theseus-0.1.0'