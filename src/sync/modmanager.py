# Tactical Battlefield Installer/Updater/Launcher
# Copyright (C) 2015 TacBF Installer Team.
#
# This program is free software: you can redistribute it and/or modify
# it under the terms of the GNU General Public License version 3 as
# published by the Free Software Foundation.
#
# This program is distributed in the hope that it will be useful,
# but WITHOUT ANY WARRANTY; without even the implied warranty of
# MERCHANTABILITY or FITNESS FOR A PARTICULAR PURPOSE.  See the
# GNU General Public License for more details.

import multiprocessing
from multiprocessing import Queue
import os
import json
import traceback
import sys

from datetime import datetime

import kivy
from kivy.logger import Logger
import requests

from utils.process import Process
from utils.process import Para
from utils.app import BaseApp
from sync.httpsyncer import HttpSyncer
from sync.torrentsyncer import TorrentSyncer
from sync.mod import Mod
from arma.arma import Arma, ArmaNotInstalled

def parse_timestamp(ts):
    """
    parse a time stamp to like this
    YYYY-MM-DD_Epoch

    we parse Epoch in utc time. After that make sure to use it like utc
    """
    s = ts.split('_')
    stamp = s[1]
    return datetime.utcfromtimestamp(float(stamp))


def get_mod_descriptions(para):
    """
    helper function to get the moddescriptions from the server

    this function is ment be used threaded or multiprocesses, you have
    to pass in a queue
    """
    downloadurlPrefix = 'http://91.121.120.221/tacbf/updater/torrents/'


    para.progress({'msg': 'Downloading mod descriptions'})
    url = 'http://91.121.120.221/tacbf/updater/metadata.json'
    #url = 'https://gist.githubusercontent.com/Sighter/cd769854a3adeec8908e/raw/a187f49eac56136a0555da8e2f1a86c3cc694d27/metadata.json'
    res = requests.get(url, verify=False)
    data = None

    mods = []

    if res.status_code != 200:
        para.reject({'msg': '{}\n{}\n\n{}'.format(
            'Moddescriptions could not be received from the server',
            'Status Code: ' + str(res.status_code), res.text)})
    else:
<<<<<<< HEAD
        data = res.json()
        # Temporary! Ensure alpha version is correct
        if data.get('alpha') != "1":
            Logger.error('This launcher is out of date! You won\'t be able do download mods until you update to the latest version!')
            messagequeue.progress({'msg': 'This launcher is out of date! You won\'t be able do download mods until you update to the latest version!'})
            return None
=======
        try:
            data = res.json()
        except ValueError as e:
            Logger.error('ModManager: Failed to parse moddescription json!')
            stacktrace = "".join(traceback.format_exception(*sys.exc_info()))
            para.reject({'msg': '{}\n\n{}'.format(
                'Mod descriptions could not be parsed', stacktrace)})
>>>>>>> 06acf2db

        for md in data['mods']:

            # parse timestamp
            tsstr = md.get('torrent-timestamp')
            md['torrent-timestamp'] = parse_timestamp(tsstr)
            md['downloadurl'] = "{}{}-{}.torrent".format(downloadurlPrefix,
                md['foldername'], tsstr)

            mods.append(Mod.fromDict(md))

            Logger.debug('ModManager: Got mod description: ' + repr(md))

        para.progress({'msg': 'Downloading mod descriptions finished', 'mods': mods})

    return mods


def _check_already_installed_with_six(mod):
    """returns true if mod is installed already with withsix, otherwise false"""

    # check user path
    install_path = Arma.get_user_path()
    mod_path = os.path.join(install_path, mod.foldername, '.synqinfo')

    if os.path.isfile(mod_path):
        return True

    # check system path
    install_path = Arma.get_installation_path()
    mod_path = os.path.join(install_path, mod.foldername, '.synqinfo')

    return os.path.isfile(mod_path)


def _prepare_and_check(messagequeue):
    # WARNING: This methods gets called in a diffrent process
    #          self is not what you think it is

    # download mod descriptions first
    mod_list = get_mod_descriptions(messagequeue)
    if mod_list is None:  # Alpha version addition
        return

    # check if any oth the mods is installed with withSix
    messagequeue.progress({'msg': 'Checking mods'})
    for m in mod_list:
        try:
            r = _check_already_installed_with_six(m)
        except ArmaNotInstalled:
            r = False
        if r:
            messagequeue.progress({'msg': 'Mod ' + m.foldername + ' already installed with withSix'})

    messagequeue.resolve({'msg': 'Checking mods finished', 'mods': mod_list})

def _sync_all(messagequeue, launcher_moddir, mods):
    # WARNING: This methods gets called in a diffrent process

    # TODO: Sync via libtorrent
    # The following is just test code

    # cba_mod = Mod(
    #     foldername='@CBA_A3',
    #     clientlocation=launcher_moddir,
    #     synctype='http',
    #     downloadurl='http://dev.withsix.com/attachments/download/22231/CBA_A3_RC4.7z');
    #
    # cba_syncer = HttpSyncer(messagequeue, cba_mod)
    # cba_syncer.sync()

    # debussy_mod = Mod(
    #     foldername='@debussybattle',  # The mod name MUST match directory name!
    #     clientlocation=launcher_moddir,
    #     synctype='torrent',
    #     downloadurl='file://' + BaseApp.resource_path('debussy.torrent'))

    for m in mods:
        m.clientlocation = launcher_moddir

        syncer = TorrentSyncer(messagequeue, m)
        # Alpha version: do not force sync. Let's try to do this the right way.
        # Forcing should be at an explicit request of the user
        syncer.sync(force_sync=False)  # Use force_sync to force full recheck of all the files' checksums

    messagequeue.resolve({'msg': 'Downloading mods finished.'})

    return

class ModManager(object):
    """docstring for ModManager"""
    def __init__(self):
        super(ModManager, self).__init__()
        self.para = None
        self.sync_para = None
        self.mods = None
        self.settings = kivy.app.App.get_running_app().settings

    def prepare_and_check(self):
        self.para = Para(_prepare_and_check, (), 'checkmods')
        self.para.then(self.on_prepare_and_check_resolve, None, None)
        self.para.run()
        return self.para

    def sync_all(self):
        self.sync_para = Para(_sync_all,
            (self.settings.get_launcher_moddir(), self.mods), 'sync')
        self.sync_para.run()
        return self.sync_para

    def on_prepare_and_check_resolve(self, data):
        Logger.info('ModManager: Got mods ' + repr(data['mods']))
        self.mods = data['mods']


if __name__ == '__main__':
    pass<|MERGE_RESOLUTION|>--- conflicted
+++ resolved
@@ -66,14 +66,6 @@
             'Moddescriptions could not be received from the server',
             'Status Code: ' + str(res.status_code), res.text)})
     else:
-<<<<<<< HEAD
-        data = res.json()
-        # Temporary! Ensure alpha version is correct
-        if data.get('alpha') != "1":
-            Logger.error('This launcher is out of date! You won\'t be able do download mods until you update to the latest version!')
-            messagequeue.progress({'msg': 'This launcher is out of date! You won\'t be able do download mods until you update to the latest version!'})
-            return None
-=======
         try:
             data = res.json()
         except ValueError as e:
@@ -81,7 +73,13 @@
             stacktrace = "".join(traceback.format_exception(*sys.exc_info()))
             para.reject({'msg': '{}\n\n{}'.format(
                 'Mod descriptions could not be parsed', stacktrace)})
->>>>>>> 06acf2db
+
+        # Temporary! Ensure alpha version is correct
+        if data.get('alpha') != "1":
+            error_message = 'This launcher is out of date! You won\'t be able do download mods until you update to the latest version!'
+            Logger.error(error_message)
+            para.reject({'msg': error_message})
+            return []
 
         for md in data['mods']:
 
