--- conflicted
+++ resolved
@@ -123,13 +123,7 @@
     # WARNING: This methods gets called in a different process
 
     # download mod descriptions first
-<<<<<<< HEAD
-    mod_list = get_mod_descriptions(messagequeue)
-    if mod_list is None:  # Alpha version addition
-        return
-=======
     mod_list = get_mod_descriptions(messagequeue, launcher_moddir)
->>>>>>> fc26dbc0
 
     # check if any oth the mods is installed with withSix
     messagequeue.progress({'msg': 'Checking mods'})
@@ -174,11 +168,6 @@
         m.clientlocation = launcher_moddir  # This change does NOT persist in the main launcher (would be nice :()
 
         syncer = TorrentSyncer(messagequeue, m)
-<<<<<<< HEAD
-        # Alpha version: do not force sync. Let's try to do this the right way.
-        # Forcing should be at an explicit request of the user
-=======
->>>>>>> fc26dbc0
         syncer.sync(force_sync=False)  # Use force_sync to force full recheck of all the files' checksums
 
         messagequeue.progress({'msg': '[%s] Mod synchronized.' % (m.foldername,),
