--- conflicted
+++ resolved
@@ -174,15 +174,10 @@
         # Keep only the mods with names starting with any of the giver filters
         mod_list = [mod for mod in mod_list if any(mod.name.startswith(prefix) for prefix in mods_filter)]
 
-<<<<<<< HEAD
     # TODO: Perform a better check here. Should compare md5sum with actual launcher, etc...
-    # TODO: Change this to a static function
-    launcher_syncer = TorrentSyncer(messagequeue, launcher)
-    launcher.up_to_date = launcher_syncer.is_complete_quick()
-
-    # check if any oth the mods is installed with withSix
-=======
->>>>>>> e070394b
+    launcher.up_to_date = torrent_utils.is_complete_quick(launcher)
+
+    # check if any of the the mods is installed with withSix
     messagequeue.progress({'msg': 'Checking mods'})
     for m in mod_list:
         m.up_to_date = torrent_utils.is_complete_quick(m)
