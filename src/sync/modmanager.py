--- conflicted
+++ resolved
@@ -125,25 +125,14 @@
     cba_syncer = HttpSyncer(messagequeue, cba_mod)
     cba_syncer.sync()
 
-<<<<<<< HEAD
     debussy_mod = Mod(
-        foldername='@debussybattle',
+        foldername='@debussybattle',  # The mod name MUST match directory name!
         clientlocation=launcher_moddir,
         synctype='torrent',
-        downloadurl=BaseApp.resource_path('debussy.torrent'))
+        downloadurl='file://' + BaseApp.resource_path('debussy.torrent'))
 
     debussy_syncer = TorrentSyncer(messagequeue, debussy_mod)
-    debussy_syncer.sync()
-=======
-        debussy_mod = Mod(
-            name='DebussyPrelduesBookI',  # The mod name MUST match directory name!
-            clientlocation=os.getcwd(),  # TODO: Change me
-            synctype='torrent',
-            downloadurl='file://' + BaseApp.resource_path('debussy.torrent'))
-
-        debussy_syncer = TorrentSyncer(messagequeue, debussy_mod)
-        debussy_syncer.sync(force_sync=True)  # Use force_sync to force full recheck of all the files' checksums
->>>>>>> 2a1841de
+    debussy_syncer.sync(force_sync=True)  # Use force_sync to force full recheck of all the files' checksums
 
     messagequeue.resolve({'msg': 'Downloading mods finished.'})
 
