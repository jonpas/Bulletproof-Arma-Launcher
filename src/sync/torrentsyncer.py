--- conflicted
+++ resolved
@@ -276,7 +276,7 @@
         4. Check if files have the right size and modification time (very quick)
         5. Check if there are no superfluous files in the directory (very quick)"""
 
-        metadata_file = MetadataFile(os.path.join(self.mod.clientlocation, self.mod.name))
+        metadata_file = MetadataFile(os.path.join(self.mod.clientlocation, self.mod.foldername))
 
         # (1) Check if metadata can be opened
         try:
@@ -359,7 +359,7 @@
 
 
         ### Metadata handling
-        metadata_file = MetadataFile(os.path.join(self.mod.clientlocation, self.mod.name))
+        metadata_file = MetadataFile(os.path.join(self.mod.clientlocation, self.mod.foldername))
         metadata_file.read_data(ignore_open_errors=True)  # In case the mod does not exist, we would get an error
 
         metadata_file.set_dirty(True)  # Set as dirty in case this process is not terminated cleanly
@@ -405,31 +405,20 @@
             download_fraction = s.progress
             download_kbs = s.download_rate / 1024
 
-            self.result_queue.progress({'msg': '[%s] %s: %.2f%%' % (self.mod.name, str(s.state), download_fraction * 100.0),
+            self.result_queue.progress({'msg': '[%s] %s: %.2f%%' % (self.mod.foldername, str(s.state), download_fraction * 100.0),
                                         'log': self.get_session_logs(),
                                        }, download_fraction)
 
             print '%.2f%% complete (down: %.1f kB/s up: %.1f kB/s peers: %d) %s' % \
                   (s.progress * 100, s.download_rate / 1024, s.upload_rate / 1024, s.num_peers, s.state)
 
-<<<<<<< HEAD
-            self.result_queue.progress({'msg': '[%s] %s: %.2f%%' % (self.mod.foldername, str(s.state), download_fraction * 100.0)}, download_fraction)
-            sleep(self._update_interval)
-
-        #print "Torrent: DONE!"
-        #print "Is seed:", torrent_handle.is_seed()
-        #print "State:", s.state
-        # TODO: make sure files have been fully checked before exiting
-        self.result_queue.progress({'msg': '[%s] %s' % (self.mod.foldername, str(s.state))}, download_fraction)
-        # self.result_queue.resolve({'msg': 'Downloading mod finished: ' + self.mod.foldername})
-=======
             # TODO: Save resume_data periodically
             sleep(self._update_interval)
 
         #print torrent_handle.get_torrent_info()
         # Download finished. Performing housekeeping
         download_fraction = 1.0
-        self.result_queue.progress({'msg': '[%s] %s' % (self.mod.name, torrent_handle.status().state),
+        self.result_queue.progress({'msg': '[%s] %s' % (self.mod.foldername, torrent_handle.status().state),
                                     'log': self.get_session_logs(),
                                    }, download_fraction)
 
@@ -452,17 +441,16 @@
         metadata_file.set_torrent_content(bencoded_recreated_torrent)
 
         if not cleanup_successful:
-            print "Could not perform mod {} cleanup. Marking torrent as dirty.".format(self.mod.name)
+            print "Could not perform mod {} cleanup. Marking torrent as dirty.".format(self.mod.foldername)
             metadata_file.set_dirty(True)
             metadata_file.write_data()
 
             self.result_queue.reject({'msg': 'Could not perform mod {} cleanup. Make sure the files are not in use by another program.'
-                                             .format(self.mod.name)})
+                                             .format(self.mod.foldername)})
         else:
             metadata_file.set_version(self.mod.version)
             metadata_file.set_dirty(False)
             metadata_file.write_data()
->>>>>>> 2a1841de
 
 
 if __name__ == '__main__':
