--- conflicted
+++ resolved
@@ -75,14 +75,14 @@
 
             return self.get_torrent_info_from_string(file_contents)
 
-    def grab_torrent_file_structure(self):
+    def grab_torrent_file_structure(self, torrent_info):
         """Computes the file paths, directories and top directories contained in a torrent."""
 
         self.file_paths = set()
         self.dirs = set()
         self.top_dirs = set()
 
-        for torrent_file in self.torrent_info.files():
+        for torrent_file in torrent_info.files():
             self.file_paths.add(torrent_file.path)
             dir_path = os.path.dirname(torrent_file.path)
 
@@ -129,7 +129,8 @@
         def raiser(exception):  # I'm sure there must be some builtin to do this :-/
             raise exception
 
-        whitelist = (MetadataFile.file_name, '.synqinfo')  # Whitelist our and PWS metadata files
+        # Whitelist our and PWS metadata files
+        whitelist = (MetadataFile.file_name, '.synqinfo')
         base_directory = ""  # TODO: Fill me
         base_directory = os.path.realpath(base_directory)
         print "Base:", base_directory
@@ -139,7 +140,7 @@
             for directory in self.top_dirs:
                 if directory in whitelist:
                     continue
-                directory = ".."
+
                 full_base_path = os.path.join(base_directory, directory)
                 self._unlink_safety_assert(base_directory, full_base_path, action="enter")
                 for (dirpath, dirnames, filenames) in os.walk(full_base_path, topdown=True, onerror=raiser, followlinks=False):
@@ -178,7 +179,7 @@
 
                         self.safer_rmtree(full_base_path, full_directory_path)
 
-        except (OSError, WindowsError) as exception:
+        except OSError as exception:
             success = False
 
         return success
@@ -298,17 +299,14 @@
     ts.init_libtorrent()
     torrent_info = ts.get_torrent_info_from_file("test.torrent")
 
-<<<<<<< HEAD
-    #num_files = ts.torrent_info.num_files()
-    ts.grab_torrent_file_structure()
+    num_files = torrent_info.num_files()
+    print num_files
+
+    ts.grab_torrent_file_structure(torrent_info)
     ts.cleanup_mod_directories()
 
     #print "File paths: ", ts.file_paths
     #print "Dirs: ", ts.dirs
     #print "Top dirs", ts.top_dirs
-=======
-    num_files = torrent_info.num_files()
-    print num_files
->>>>>>> eb4731bc
 
     #ts.sync()