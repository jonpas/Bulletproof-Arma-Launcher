--- conflicted
+++ resolved
@@ -229,16 +229,6 @@
 
         return torrent_log
 
-<<<<<<< HEAD
-    def sync(self, force_sync=False):
-        """
-        Synchronize the mod directory contents to contain exactly the files that
-        are described in the torrent file.
-
-        force_sync - Assume no resume data is available. Manually recheck all the
-                     checksums for all the files in the torrent description.
-        """
-=======
     def check_files_mtime_correct(self, torrent_info, resume_data):
         """Checks if all files have the right size and modification time.
         If the size or modification time differs, the file is considered modified
@@ -351,8 +341,16 @@
 
         return flags
     """
-    def sync(self):
->>>>>>> ff2ca948
+
+    def sync(self, force_sync=False):
+        """
+        Synchronize the mod directory contents to contain exactly the files that
+        are described in the torrent file.
+
+        force_sync - Assume no resume data is available. Manually recheck all the
+                     checksums for all the files in the torrent description.
+        """
+
         print "downloading ", self.mod.downloadurl, "to:", self.mod.clientlocation
         #TODO: Add the check: mod name == torrent directory name
 
