--- conflicted
+++ resolved
@@ -127,13 +127,8 @@
                 detailed_message = ''
 
             message = textwrap.dedent('''
-<<<<<<< HEAD
-                Teamspeak does not seem to be installed.
+                Teamspeak does not seem to be correctly installed.
                 Having Teamspeak is required in order to play {}.
-=======
-                Teamspeak does not seem to be correctly installed.
-                Having Teamspeak is required in order to play Tactical Battlefield.
->>>>>>> acaf537a
 
                 {}[ref=https://www.teamspeak.com/downloads][color=3572b0]Get Teamspeak here.[/color][/ref]
 
@@ -145,11 +140,8 @@
                 Some antiviruses may block access to Windows registry
                 resulting in this message.
                 Make sure you grant access to the registry for the launcher.
-<<<<<<< HEAD
-                '''.format(config.launcher_name))
-=======
-                ''').format(detailed_message)
->>>>>>> acaf537a
+                ''').format(config.launcher_name, detailed_message)
+
             box = MessageBox(message, title='Teamspeak required!', markup=True,
                              on_dismiss=cancel_dismiss, hide_button=True)
             box.open()
