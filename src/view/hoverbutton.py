# Bulletproof Arma Launcher
# Copyright (C) 2016 Sascha Ebert
# Copyright (C) 2017 Lukasz Taczuk
#
# This program is free software: you can redistribute it and/or modify
# it under the terms of the GNU General Public License version 3 as
# published by the Free Software Foundation.
#
# This program is distributed in the hope that it will be useful,
# but WITHOUT ANY WARRANTY; without even the implied warranty of
# MERCHANTABILITY or FITNESS FOR A PARTICULAR PURPOSE.  See the
# GNU General Public License for more details.

from __future__ import unicode_literals

import kivy.app

from kivy.properties import ListProperty
from kivy.uix.button import Button
from view.behaviors import HoverBehavior


class HoverButton(HoverBehavior, Button):
    # Background color of the selected entry
    color_normal = ListProperty([1, 1, 1, 1])
    color_hover = ListProperty([])
    # bgcolor_normal = ListProperty([1, 1, 1, 1])
    bgcolor_normal = ListProperty([])
    bgcolor_hover = ListProperty([])

    def __init__(self, *args, **kwargs):
        super(HoverButton, self).__init__(*args, **kwargs)
        self.bind(mouse_hover=self.on_hover)
        self.is_hovered = False

    def on_hover(self, instance, hover):

        self.is_hovered = hover
        if self.disabled:
            return

        if hover:
            kivy.app.App.get_running_app().play_sound('hover')

            if self.color_hover:
                self.color = self.color_hover

<<<<<<< HEAD
    def _on_mouse_hover(self, instance, value):
        if self.disabled:
            return

        if (value is True):
            # self.background_normal_orig = self.background_normal
            # self.background_normal = self.background_hover
            self.color = [1, 1, 0.66, 1]
=======
            if self.bgcolor_hover:
                self.background_color = self.bgcolor_hover
>>>>>>> 0e92be6c
        else:
            self.color = self.color_normal
            self.background_color = self.bgcolor_normal

    def disable(self):
        """Helper function allowing for setting breakpoints on this action."""
        if self.disabled:
            return

        self.disabled = True
        self.background_color = self.bgcolor_normal

    def enable(self):
        """Helper function allowing for setting breakpoints on this action."""
        if not self.disabled:
            return

        self.disabled = False

        # Force on_hover to set the right background in case the button was
        # invisible and optionally to play a sound if the button is hovered now.
        self.on_hover(self, self.is_hovered)<|MERGE_RESOLUTION|>--- conflicted
+++ resolved
@@ -45,19 +45,9 @@
             if self.color_hover:
                 self.color = self.color_hover
 
-<<<<<<< HEAD
-    def _on_mouse_hover(self, instance, value):
-        if self.disabled:
-            return
-
-        if (value is True):
-            # self.background_normal_orig = self.background_normal
-            # self.background_normal = self.background_hover
-            self.color = [1, 1, 0.66, 1]
-=======
             if self.bgcolor_hover:
                 self.background_color = self.bgcolor_hover
->>>>>>> 0e92be6c
+
         else:
             self.color = self.color_normal
             self.background_color = self.bgcolor_normal
